from dataclasses import asdict
from typing import (
    Type, Iterator, overload, Iterable, List, Tuple, cast, Dict, 
    Any, DefaultDict, Optional, get_args, Set
)
from datetime import datetime, date
from decimal import Decimal
from collections import defaultdict
import itertools
import functools

from pydantic import ConstrainedStr, ConstrainedDecimal
from ormdantic.database.verinfo import VersionInfo

from ormdantic.util import is_derived_from, convert_tuple
from ormdantic.util.hints import get_base_generic_alias_of

from ..util import get_logger
from ..schema.base import (
    ArrayIndexMixin, DatedMixin, PersistentModelT, ReferenceMixin, FullTextSearchedMixin, 
    IdentifyingMixin, IndexMixin, SequenceStrId, 
    StoredFieldDefinitions, PersistentModelT, StoredMixin, PartOfMixin, 
    VersionMixin, VersionMixin, 
    UniqueIndexMixin, get_container_type, get_root_container_type,
    get_field_names_for, get_part_types, is_field_list_or_tuple_of,
    PersistentModel, is_list_or_tuple_of, get_stored_fields,
    get_stored_fields_for
)

_MAX_VAR_CHAR_LENGTH = 200
_MAX_DECIMAL_DIGITS = 65

_BIG_INT_MAX = 9223372036854775807

_JSON_TYPE = 'LONGTEXT CHARACTER SET utf8mb4 COLLATE utf8mb4_bin'
_JSON_CHECK = 'CHECK (JSON_VALID({}))'

_PART_BASE_TABLE = 'pbase'

# field name for internal use.
_VALID_START_FIELD = '__valid_start'
_VALID_END_FIELD = '__valid_end'
_SQUASHED_FROM_FIELD = '__squashed_from'

# json필드 임으로 _를 사용하지 않는다.
_APPLIED_AT_FIELD = 'applied_at'
<<<<<<< HEAD
_APPLIED_START_FIELD = '__applied_start'
_APPLIED_END_FIELD = '__applied_end'
=======
>>>>>>> 4a625bc9

_AUDIT_VERSION_FIELD = 'version'

_AUDIT_WHO_FIELD = 'who'
_AUDIT_WHY_FIELD = 'why'
_AUDIT_WHERE_FIELD = 'where'
_AUDIT_WHEN_FIELD = 'when'
_AUDIT_TAG_FIELD = 'tag'

_VERSION_INFO_TABLE = '_version_info'
_VERSION_CHANGE_TABLE = '_model_changes'

_AUDIT_OP_FIELD = 'op'
_AUDIT_TABLE_NAME_FIELD = 'table_name'

_ROW_ID_FIELD = '__row_id'
_ORG_ROW_ID_FIELD = '__org_row_id'
_CONTAINER_ROW_ID_FIELD = '__container_row_id'
_ROOT_ROW_ID_FIELD = '__root_row_id'
_JSON_FIELD = '__json'
_JSON_PATH_FIELD = '__json_path'
_PART_ORDER_FIELD = '__part_order'
_RELEVANCE_FIELD = '__relevance'
_MODEL_TABLE_PREFIX = 'md'
_SEQ_PREFIX = 'sq'
_FUNC_PREFIX = 'fn'

# for cjk full text search (mroonga). It seemed to be slow that records are inserted in mroonga.
# _ENGINE = r""" ENGINE=mroonga COMMENT='engine "innodb" DEFAULT CHARSET=utf8'"""
_ENGINE = ""
_FULL_TEXT_SEARCH_OPTION = r"""COMMENT 'parser "TokenBigramIgnoreBlankSplitSymbolAlphaDigit"'"""


Where = Tuple[Tuple[str, str, Any], ...]
FieldOp = Tuple[Tuple[str, str]]

_logger = get_logger(__name__)

def get_table_name(type_:Type[PersistentModelT], postfix:str = ''):
    return f'{_MODEL_TABLE_PREFIX}_{type_.__name__}{"_" + postfix if postfix else ""}' 


def get_seq_name(type_:Type[PersistentModelT], postfix:str):
    return f'{_SEQ_PREFIX}_{type_.__name__}{"_" + postfix if postfix else ""}' 


def get_seq_func_name(type_:Type[PersistentModelT], postfix:str):
    return f'{_FUNC_PREFIX}_{type_.__name__}{"_" + postfix if postfix else ""}' 


@overload
def field_exprs(fields:str, table_name:str='') -> str:
    ...

@overload
def field_exprs(fields:Iterable[str], table_name:str='') -> Iterator[str]:
    ...

def field_exprs(fields:str | Iterable[str], table_name:str='') -> str | Iterator[str]:
    if isinstance(fields, str):
        if table_name:
            return '.'.join([_f(table_name), _f(fields)])

        return _f(fields)
    else:
        return map(lambda f: field_exprs(f, table_name), fields)


def as_field_expr(field:str, table_name:str, ns:str) -> str:
    if ns:
        return f'{field_exprs(field, table_name)} AS {field_exprs(_add_namespace(field, ns))}'
    else:
        return f'{field_exprs(field, table_name)}'



def join_line(*lines:str | Iterable[str], 
              new_line: bool = True, use_comma: bool = False) -> str:
    sep = (',' if use_comma else '') + ('\n' if new_line else '')

    return (
        sep.join(
            line 
            for line in itertools.chain(*[[l] if isinstance(l, str) else l for l in lines]) 
            if line
        ) 
    )


def _alias_table_or_query(table_or_query:str, table_name:str) -> str:
    table_or_query = table_or_query.strip()

    normalized_name = _normalize_database_object_name(table_name)

    if ' ' in table_or_query:
        return join_line(
            f"(",
            tab_each_line(
                table_or_query
            ),
            f")",
            f"AS {normalized_name}"
        )

    return f"{table_or_query} AS {normalized_name}"



def tab_each_line(*statements:Iterable[str] | str, use_comma: bool = False) -> str:
    line = join_line(*statements, use_comma=use_comma, new_line=True)

    return join_line(['  ' + item for item in line.split('\n')], use_comma=False, new_line=True)


def get_sql_for_creating_version_info_table():
    yield _build_model_table_statement(
        _VERSION_INFO_TABLE,
        iter([
            f'{field_exprs(_AUDIT_VERSION_FIELD)} BIGINT AUTO_INCREMENT PRIMARY KEY',
            f'{field_exprs(_AUDIT_WHO_FIELD)} VARCHAR(80)',
            f'{field_exprs(_AUDIT_WHERE_FIELD)} VARCHAR(80)',
            f'{field_exprs(_AUDIT_WHEN_FIELD)} DATETIME(6)',
            f'{field_exprs(_AUDIT_WHY_FIELD)} VARCHAR(256)',
            f'{field_exprs(_AUDIT_TAG_FIELD)} VARCHAR(80)',
        ])
    )

    yield _build_model_table_statement(
        _VERSION_CHANGE_TABLE,
        iter([
            f'{field_exprs(_AUDIT_VERSION_FIELD)} BIGINT',
            f'{field_exprs(_AUDIT_OP_FIELD)} VARCHAR(32)',
            f'{field_exprs(_AUDIT_TABLE_NAME_FIELD)} VARCHAR(80)',
            f'{field_exprs(_ROW_ID_FIELD)} BIGINT',
            f"KEY `__row_id_index` ({field_exprs(_ROW_ID_FIELD)})",
            f"KEY `__version_index` ({field_exprs(_AUDIT_VERSION_FIELD)})"
        ])
    )

@functools.cache
def _get_sql_for_auditing_model():
    return join_line(
        f'INSERT INTO {field_exprs(_VERSION_CHANGE_TABLE)}',
        '(',
        tab_each_line(
            field_exprs([_AUDIT_VERSION_FIELD, _AUDIT_OP_FIELD, _AUDIT_TABLE_NAME_FIELD, _ROW_ID_FIELD]),
            use_comma=True
        ),
        ')',
        'VALUES'
        '(',
        tab_each_line(
            '@VERSION',
            '%(op)s',
            '%(table_name)s',
            '%(__row_id)s',
            use_comma=True
        ),
        ')'
    )

 
@functools.cache
def _get_sql_for_allocating_version():
    return join_line(
        f'INSERT INTO {field_exprs(_VERSION_INFO_TABLE)}',
        '(',
        tab_each_line(
            field_exprs([_AUDIT_WHO_FIELD, _AUDIT_WHERE_FIELD, _AUDIT_WHEN_FIELD, _AUDIT_WHY_FIELD, _AUDIT_TAG_FIELD]),
            use_comma=True
        ),
        ')',
        'VALUES'
        '(',
        tab_each_line(
            '%(who)s',
            '%(where)s',
            'CURRENT_TIMESTAMP(6)',
            '%(why)s',
            '%(tag)s',
            use_comma=True
        ),
        ')',
        'RETURNING',
        f'  @VERSION := {field_exprs(_AUDIT_VERSION_FIELD)} as {field_exprs(_AUDIT_VERSION_FIELD)}'
    )


def get_sql_for_creating_table(type_:Type[PersistentModelT]):
    stored = get_stored_fields(type_)

    if issubclass(type_, PartOfMixin):
        # The container field will be saved in container's table.
        # but for the full text search fields, we need to save them in part's table 
        # even it is in part's stored fields.
        part_stored = get_stored_fields_for_part_of(type_)

        yield _build_model_table_statement(
            get_table_name(type_, _PART_BASE_TABLE), 
            _get_part_table_fields(),
            _get_table_stored_fields(part_stored, False),
            _get_part_table_indexes(),
            _get_table_indexes(type_, part_stored),
        )

        part_table_name = get_table_name(type_, _PART_BASE_TABLE)

        container_type = get_container_type(type_)

        assert container_type

        if _is_version_type(type_):
            _logger.fatal(
                f'{type_=} is versioned type. but it was PartOfMxin. '
                'if the root container type is VersionMixin, the PartOfMixin may be handled as VersionMixin ')
            raise RuntimeError('VersionMixin is not support for PartOfMixin.')

        if _is_version_type(get_root_container_type(type_)):
            valid_fields = (_VALID_START_FIELD, _VALID_END_FIELD)
        else:
            valid_fields = (_VALID_START_FIELD,)

        container_table_name = get_table_name(container_type)

        part_fields = (_ROW_ID_FIELD, _ROOT_ROW_ID_FIELD, _CONTAINER_ROW_ID_FIELD, 
                       *part_stored.keys())

        container_fields = tuple(set(stored.keys()) - set(part_fields)) + valid_fields

        joined_table = _build_join_table(
            (part_table_name, _CONTAINER_ROW_ID_FIELD), 
            (container_table_name, _ROW_ID_FIELD),
        )

        yield _build_part_of_model_view_statement(
            get_table_name(type_), 
            joined_table,
            iter([
                f'JSON_EXTRACT({field_exprs(_JSON_FIELD, container_table_name)}, '
                    f'{field_exprs(_JSON_PATH_FIELD, part_table_name)}) AS `__json`'
            ]),
            _get_view_fields({
                part_table_name: part_fields,
                container_table_name: container_fields
            })
        )
    else:
        if _is_version_type(type_):
            if not get_identifying_fields(type_):
                _logger.fatal(f'{type_=} does not have any id field.')
                raise RuntimeError('identifying fields need for VersionMixin type.')

        if _is_dated_type(type_): 
<<<<<<< HEAD
            # check dated type has id fields except applied_at
=======
>>>>>>> 4a625bc9
            id_fields = [f for f in get_identifying_fields(type_) if f != _APPLIED_AT_FIELD]

            if not id_fields:
                _logger.fatal(f'{type_=} does not have any id field for finding MAX applied_date')
                raise RuntimeError('identifying fields need for DatedMixin type.')

        yield _build_model_table_statement(
            get_table_name(type_), 
            _get_table_fields(),
            _get_table_version_fields(type_),
            _get_table_stored_fields(stored, True),
            _get_table_indexes(type_, stored)
        )

        yield from _build_code_seq_statement(type_)

    yield from _build_statement_for_external_index_tables(type_)


def get_stored_fields_for_full_text_search(type_:Type[PersistentModelT]):
    return get_stored_fields_for(type_, FullTextSearchedMixin)


def get_stored_fields_for_part_of(type_:Type[PersistentModelT]):
    return get_stored_fields_for(type_, 
        lambda paths, type_: 
            not _is_come_from_container_field(paths) 
            or is_derived_from(type_, FullTextSearchedMixin)
            or is_list_or_tuple_of(type_, FullTextSearchedMixin)
    )


def _is_come_from_container_field(paths:Tuple[str,...]) -> bool:
    return bool(len(paths) >= 2 and paths[0] == '..' and not paths[1].startswith('$'))


def get_stored_fields_for_external_index(type_:Type[PersistentModelT]):
    return get_stored_fields_for(type_, ArrayIndexMixin)


def _build_model_table_statement(table_name:str, 
                                 *field_definitions: Iterator[str]) -> str:
    return join_line(
        f'CREATE TABLE IF NOT EXISTS {field_exprs(table_name)} (',
        tab_each_line(
            *field_definitions, use_comma=True
        ),
        f'){_ENGINE}'
    )


def _build_code_seq_statement(type_:Type[PersistentModel]) -> Iterator[str]:
    for name, modle_field in type_.__fields__.items():
        field_element_type = modle_field.type_

        if is_derived_from(field_element_type, SequenceStrId):
            prefix = field_element_type.prefix

            yield join_line(
                f'CREATE SEQUENCE {get_seq_name(type_, name)} START WITH 1 INCREMENT 1'
            )
            yield join_line(
                f'CREATE FUNCTION {get_seq_func_name(type_, name)}() RETURNS VARCHAR(16)',
                'BEGIN',
                tab_each_line(
                    f"SELECT CONCAT('{prefix}', NEXTVAL({get_seq_name(type_, name)})) INTO @R;"
                    f'RETURN @R;'
                ),
                'END'
            )


def get_query_for_next_seq(type_:Type, field:str) -> str:
    return f'SELECT {get_seq_func_name(type_, field)}() as NEXT_SEQ'


def _build_part_of_model_view_statement(view_name:str, joined_table:str,
                                               *view_fields:Iterator[str],
                                               ) -> str:
    return join_line(
        f'CREATE VIEW IF NOT EXISTS {field_exprs(view_name)} AS (',
        tab_each_line(
            'SELECT',
            tab_each_line(*view_fields, use_comma=True),
            f'FROM {joined_table}',
        ),
        ')'
    )


def _build_statement_for_external_index_tables(type_:Type):
    for field_name, (_, field_type) in get_stored_fields_for_external_index(type_).items():
        yield _build_model_table_statement(
            get_table_name(type_, field_name), 
            _get_external_index_table_fields(field_name, field_type),
            _get_external_index_table_indexes(field_name, field_type),
        )

 
def _build_join_table(*table_names:Tuple[str, str]) -> str:
    table_iter = iter(table_names)
    main_table, main_index = next(table_iter)

    target_tables = [field_exprs(main_table)]

    ref_index = field_exprs(main_index, main_table)

    for table, index_name in table_iter:
        target_tables.append(f'JOIN {field_exprs(table)} ON {field_exprs(index_name, table)} = {ref_index}')

    return join_line(target_tables)


def _get_table_fields() -> Iterator[str]:
    yield f'{field_exprs(_ROW_ID_FIELD)} BIGINT UNSIGNED NOT NULL AUTO_INCREMENT PRIMARY KEY'
    yield f'{field_exprs(_JSON_FIELD)} {_JSON_TYPE} {_JSON_CHECK.format(field_exprs(_JSON_FIELD))}'


def _get_table_version_fields(type_:Type) -> Iterator[str]:
    yield f'{field_exprs(_VALID_START_FIELD)} BIGINT'

    if _is_version_type(type_):
        yield f'{field_exprs(_VALID_END_FIELD)} BIGINT DEFAULT {_BIG_INT_MAX}'
        yield f'{field_exprs(_SQUASHED_FROM_FIELD)} BIGINT'


def _get_external_index_table_fields(field_name:str, field_type:Type) -> Iterator[str]:
    # we don't need primary key, because there is no field which is for full text searching.
    type = get_base_generic_alias_of(field_type, ArrayIndexMixin)

    param_type = get_args(type)[0]

    yield f'{field_exprs(_ORG_ROW_ID_FIELD)} BIGINT'
    yield f'{field_exprs(_ROOT_ROW_ID_FIELD)} BIGINT'
    yield f'{field_exprs(field_name)} {_get_field_db_type(param_type)}'


def _get_part_table_fields() -> Iterator[str]:
    yield f'{field_exprs(_ROW_ID_FIELD)} BIGINT UNSIGNED NOT NULL AUTO_INCREMENT PRIMARY KEY'
    yield f'{field_exprs(_ROOT_ROW_ID_FIELD)} BIGINT'
    yield f'{field_exprs(_CONTAINER_ROW_ID_FIELD)} BIGINT'
    yield f'{field_exprs(_JSON_PATH_FIELD)} VARCHAR(255)'


def _get_table_stored_fields(stored_fields:StoredFieldDefinitions, generated:bool = False) -> Iterator[str]:
    for field_name, (paths, field_type) in stored_fields.items():
        stored = '' if not generated or not paths else _generate_stored_for_json_path(paths, field_type)
        yield f"""{field_exprs(field_name)} {_get_field_db_type(field_type)}{stored}"""


def _get_view_fields(fields:Dict[str, Tuple[str, ...]]) -> Iterator[str]:
    for table_name, field_names in fields.items():
        for field_name in field_names:
            yield f'{field_exprs(field_name, table_name)}'


def _get_table_indexes(type_:Type, stored_fields:StoredFieldDefinitions) -> Iterator[str]:
    identified_fields = [field_name 
                        for field_name, (_, field_type) in stored_fields.items()
                        if is_derived_from(field_type, IdentifyingMixin)]

    if _is_version_type(type_):
        identified_fields.append(_VALID_START_FIELD)

    if identified_fields:
        yield f"""UNIQUE KEY `identifying_index` ({join_line(
            field_exprs(identified_fields), new_line=False, use_comma=True)})"""
    

    for field_name, (_, field_type) in stored_fields.items():
        if is_derived_from(field_type, IdentifyingMixin):
            continue

        key_def = _generate_key_definition(field_type)

        if key_def: 
            yield f"""{key_def} `{field_name}_index` ({join_line(
                field_exprs(field_name), new_line=False, use_comma=True)})"""

    full_text_searched_fields = set(
        field_name for field_name, (_, field_type) in stored_fields.items()
        if is_derived_from(field_type, FullTextSearchedMixin)
    )

    if full_text_searched_fields:
        yield f'''FULLTEXT INDEX `ft_index` ({
            join_line(
                field_exprs(sorted(full_text_searched_fields)),
                new_line=False, use_comma=True
            )
        }) {_FULL_TEXT_SEARCH_OPTION}'''


def _get_part_table_indexes() -> Iterator[str]:
    yield f'KEY `{_ROOT_ROW_ID_FIELD}_index` ({field_exprs(_ROOT_ROW_ID_FIELD)})'


def _get_external_index_table_indexes(field_name:str, field_type:Type) -> Iterator[str]:
    yield f"""KEY `{_ORG_ROW_ID_FIELD}_index` ({field_exprs(_ORG_ROW_ID_FIELD)})"""
    yield f"""KEY `{field_name}_index` ({field_exprs(field_name)})"""

    # for external, we don't need full text search index.
    #if is_derived_from(field_type, FullTextSearchedMixin):
    #    yield f"""FULLTEXT INDEX `ft_index` ({field_exprs(field_name)}) {_FULL_TEXT_SEARCH_OPTION}"""


def _get_field_db_type(type_:Type) -> str:
    if type_ is bool:
        return 'BOOL'

    if type_ is int:
        return 'BIGINT'

    if issubclass(type_, Decimal):
        if issubclass(type_, ConstrainedDecimal):
            max_digits = min(type_.max_digits or _MAX_DECIMAL_DIGITS, _MAX_DECIMAL_DIGITS)

            return f'DECIMAL({max_digits})'

        return 'DECIMAL(65)'

    if issubclass(type_, datetime):
        return 'DATETIME(6)'

    if issubclass(type_, date):
        return 'DATE'

    if issubclass(type_, (str, StoredMixin)):
        if issubclass(type_, ConstrainedStr):
            max_length = min(type_.max_length or _MAX_VAR_CHAR_LENGTH, _MAX_VAR_CHAR_LENGTH)

            return f'VARCHAR({max_length})'

        return 'TEXT'

    _logger.fatal(f'unsupported type: {type_}')
    raise RuntimeError(f'{type_} is not the supported type in database.')


def _f(field:str) -> str:
    field = field.strip()

    if field.startswith('`') and field.endswith('`'):
        return field
    
    if field == '*':
        return field

    if ' ' in field or '(' in field: # if field has function or "as" statement.
        return field

    return f'`{field}`'


def _generate_stored_for_json_path(json_paths: Tuple[str, ...], field_type:Type) -> str:
    if is_derived_from(field_type, IdentifyingMixin):
        # this value will be update by sql params.
        return ''

    json_path = '$.' + '.'.join([path.replace('$.', '') for path in json_paths if path != '$'])

    if is_derived_from(field_type, ArrayIndexMixin):
        return f" AS (JSON_EXTRACT(`{_JSON_FIELD}`, '{json_path}')) STORED"
    else:
        return f" AS (JSON_VALUE(`{_JSON_FIELD}`, '{json_path}')) STORED"


def _generate_key_definition(type_:Type) -> str:
    if issubclass(type_, (UniqueIndexMixin, IdentifyingMixin)):
        return 'UNIQUE KEY'
    elif issubclass(type_, IndexMixin):
        return 'KEY'

    return ''


def get_query_and_args_for_inserting_audit(audit:VersionInfo):
    return _get_sql_for_allocating_version(), asdict(audit)


def get_query_and_args_for_auditing(item:Dict[str, Any]):
    return _get_sql_for_auditing_model(), item


def get_query_and_args_for_getting_version(when:datetime | None):
    if when is None:
        return f'SELECT MAX(version) as version FROM {field_exprs(_VERSION_INFO_TABLE)}', {}
    else:
        return (
            f'SELECT MAX(version) as version FROM {field_exprs(_VERSION_INFO_TABLE)} '
            f'WHERE `when` <= %(ref_date)s', 
            {'ref_date': when}
        )


def get_query_and_args_for_getting_version_info(audit_version:int):
    return f'SELECT * FROM {field_exprs(_VERSION_INFO_TABLE)} where version = %(version)s', {'version':audit_version}


def get_query_and_args_for_getting_model_changes_of_version(audit_version:int):
    return f'SELECT * FROM {field_exprs(_VERSION_CHANGE_TABLE)} where version = %(version)s', {'version':audit_version}


def get_query_and_args_for_upserting(model:PersistentModel):
    query_args : Dict[str, Any] = {}

    for f in get_identifying_fields(type(model)):
        query_args[f] = getattr(model, f) 

    query_args[_JSON_FIELD] = model.json()

    return _get_sql_for_upserting(cast(Type, type(model))), query_args


def get_identifying_fields(model_type:Type[PersistentModelT]) -> Tuple[str,...]:
    stored_fields = get_stored_fields_for(model_type, IdentifyingMixin)

    return tuple(field_name for field_name, _ in stored_fields.items())


def get_query_and_args_for_squashing(type_:Type[PersistentModelT], identifier:Dict[str, Any]):
    if not _is_version_type(type_):
        _logger.fatal(f'{type_=} is not derived from VersinoMixin. it suppport to squash VersionMixin objects only.')
        raise RuntimeError('to squash is not supported for non version type.')

    return _get_sql_for_squashing(cast(Type, type_)), identifier
    

@functools.lru_cache
def _get_sql_for_squashing(model_type:Type):
    table_name = get_table_name(model_type)
    id_fields = get_identifying_fields(model_type)
    for_id_fields = [f'{field_exprs(f)} = %({f})s' for f in id_fields]

    return join_line(
        # find SQUASHED_FROM from current 
        f'SELECT MIN({field_exprs(_SQUASHED_FROM_FIELD)})',
        f'INTO @SQUASHED_FROM',
        f'FROM {table_name}',
        f'WHERE',
        tab_each_line(
            '\n AND '.join(
                itertools.chain(
                    for_id_fields,
                    [
                        f'{field_exprs(_VALID_START_FIELD)} <= @VERSION',
                        f'@VERSION < {field_exprs(_VALID_END_FIELD)}',
                        f'{field_exprs(_SQUASHED_FROM_FIELD)} IS NOT NULL'
                    ]
                )
            )
        ),
        ';',

        # find new_valid_start
        # find minimum of _valid_start which have same @SQUASHED_FROM.
        f'SELECT MIN({field_exprs(_VALID_START_FIELD)})',
        f'INTO @NEW_VALID_START',
        f'FROM {table_name}',
        f'WHERE',
        tab_each_line(
            '\n AND '.join(
                itertools.chain(
                    for_id_fields,
                    [
                        f'{field_exprs(_SQUASHED_FROM_FIELD)} = @SQUASHED_FROM',
                    ]
                )
            )
        ),
        ';',

        # delete records from SQUASHED_FROM and previous of current
        f'DELETE FROM {table_name}',
        f'WHERE',
        tab_each_line(
            '\n AND '.join(
                itertools.chain(
                    for_id_fields,
                    [
                        f'@SQUASHED_FROM <= {field_exprs(_VALID_START_FIELD)}',
                        f'{field_exprs(_VALID_END_FIELD)} <= @VERSION',
                    ]
                )
            )
        ),
        # returning for update model_change
        f'RETURNING',
        tab_each_line(
            field_exprs(_ROW_ID_FIELD),
            "'DELETE:SQUASHED' as op",
            f"'{table_name}' as table_name",
            use_comma=True
        ),
        ';',
 
        # reset SQAUSHED_FROM and extend the valid period of current record by
        # setting NEW_VALID_START
        f'UPDATE {table_name}',
        f'SET',
        tab_each_line(
            f'{field_exprs(_SQUASHED_FROM_FIELD)} = NULL',
            f'{field_exprs(_VALID_START_FIELD)} = @NEW_VALID_START',
            use_comma=True
        ),
        f'WHERE',
        tab_each_line(
            '\n AND '.join(
                itertools.chain(
                    for_id_fields,
                    [
                        f'{field_exprs(_VALID_START_FIELD)} <= @VERSION',
                        f'@VERSION < {field_exprs(_VALID_END_FIELD)}',
                    ]
                )
            )
        ),
        ';',
   )


@functools.lru_cache
def _get_sql_for_upserting(model_type:Type):
    table_name = get_table_name(model_type)
    id_fields = get_identifying_fields(model_type)

    if _is_version_type(model_type):
        assert id_fields

        for_id_fields = [f'{field_exprs(f)} = %({f})s' for f in id_fields]

        where_cond = tab_each_line(
            '\nAND '.join(
                itertools.chain(
                    for_id_fields,
                    [
                        f'{field_exprs(_VALID_START_FIELD)} <= @VERSION',
                        f'@VERSION < {field_exprs(_VALID_END_FIELD)}',
                    ]
                )
            )
        )

        return join_line(                    
            # get squashed_from.
            # MIN(squashed_from_field) of current record will be SQUASHED_FROM
            f'SELECT MIN({field_exprs(_SQUASHED_FROM_FIELD)})',
            f'INTO @SQUASHED_FROM',
            f'FROM {table_name}',
            f'WHERE',
            where_cond, 
            ';',

            # update valid_end of current record 
            f'UPDATE {table_name}',
            f'SET {field_exprs(_VALID_END_FIELD)} = @VERSION',
            f'WHERE',
            where_cond,
            ';',

            ## we will insert new record which is be new current record.
            # insert new record which start from current.
            f'INSERT INTO {table_name}',
            '(',
            tab_each_line(
                field_exprs([
                    _JSON_FIELD, 
                    _VALID_START_FIELD, 
                    _SQUASHED_FROM_FIELD, 
                    *id_fields
                ]),
                use_comma=True
            ),
            ')',
            'VALUES',
            '(',
            tab_each_line(
                '%(__json)s',
                '@VERSION',
                'IFNULL(@SQUASHED_FROM, @VERSION)',
                [f'%({f})s' for f in id_fields],
                use_comma=True
            ),
            ')',
            f'RETURNING',
            tab_each_line(
                field_exprs(_ROW_ID_FIELD),
                "'UPSERT' as op",
                f"'{table_name}' as table_name",
                use_comma=True
            )
        )
    else:
        return join_line(
            f'INSERT INTO {table_name}', 
            '(',
            tab_each_line(
                field_exprs([_JSON_FIELD, _VALID_START_FIELD, *id_fields]),
                use_comma=True
            ),
            ')',
            f'VALUES',
            '(',
            tab_each_line(
                '%(__json)s',
                '@VERSION',
                [f'%({f})s' for f in id_fields],
                use_comma=True
            ),
            ')',
            f'ON DUPLICATE KEY UPDATE',
            tab_each_line(
                f'{field_exprs(_JSON_FIELD)} = %(__json)s',
                f'{field_exprs(_VALID_START_FIELD)} = @VERSION',
                use_comma=True
            ),
            f'RETURNING',
            tab_each_line(
                field_exprs(_ROW_ID_FIELD),
                "'UPSERT' as op",
                f"'{table_name}' as table_name",
                use_comma=True
            )
        ) 


# At first, I would use the JSON_TABLE function in mariadb. 
# but it does not support the object or array type for field 
# value of result.  
# but, if NESTED PATH, JSON_ARRAYAGG would be used, it will be able to
# generate the array type as following example.
# 
# *JSON:
# {
#   "items": [  
#      {
#          "array": [0, 1, 2, 3]
#      }
#   ]
# }
#
# *SQL:
# SELECT 
#   JSON_ARRAYAGG(_array_field)
# FROM 
# JSON_TABLE(
#   @JSON, 
#   '$.items[*]' COLUMNS (
#      `_id` TEXT PATH '$.id',   
#      `_order` FOR ORDINALITY,     
#      NESTED PATH '$.array[*]' COLUMNS (       
#        `_array_field` INT PATH '$'     
#      ) 
#   ) 
# ) as T1
# GROUP BY
#   _order
# 

def get_sql_for_upserting_parts(model_type:Type) -> Dict[Type, Tuple[str, ...]]:
    type_sqls : Dict[str, Tuple[str, str]] = {}
    part_types = get_part_types(model_type)

    is_root = not is_derived_from(model_type, PartOfMixin)
    sqls = []
    
    for part_type in part_types:
        part_fields = get_field_names_for(model_type, part_type)

        assert part_fields

        delete_sql = join_line([
            f'DELETE FROM {get_table_name(part_type, _PART_BASE_TABLE)}',
            f'WHERE {field_exprs(_ROOT_ROW_ID_FIELD)} = %(__root_row_id)s'
        ])

        sqls.append(delete_sql)

        fields = get_stored_fields_for_part_of(part_type)

        target_fields = tuple(itertools.chain(
            [_ROOT_ROW_ID_FIELD, _CONTAINER_ROW_ID_FIELD, _JSON_PATH_FIELD],
            fields.keys()
        ))

        root_field = 'CONTAINER.' + (
            field_exprs(_ROW_ID_FIELD) 
            if is_root else field_exprs(_ROOT_ROW_ID_FIELD)
        )

        for part_field in part_fields:
            is_collection = is_field_list_or_tuple_of(model_type, part_field)
            json_path = f'$.{part_field}'

            fields_from_json_table = [f for f in target_fields if f in fields and fields[f][0][0] != '..']
            fields_from_container_json = [f for f in target_fields if f in fields and fields[f][0][0] == '..']

            insert_sql = join_line([
                f'INSERT INTO {get_table_name(part_type, _PART_BASE_TABLE)}',
                f'(',
                tab_each_line(
                    field_exprs(target_fields),
                    use_comma=True
                ),
                f')',
                f'SELECT',
                tab_each_line(
                    _generate_select_field_of_json_table(target_fields, fields), 
                    use_comma=True
                ),
                f'FROM (',
                tab_each_line(
                    f'SELECT',
                    tab_each_line(
                        [ field_exprs(_PART_ORDER_FIELD) ],
                        [
                            f'{root_field} as {field_exprs(_ROOT_ROW_ID_FIELD)}',
                            f'CONTAINER.{field_exprs(_ROW_ID_FIELD)} as {field_exprs(_CONTAINER_ROW_ID_FIELD)}',
                            (
                                f"CONCAT('{json_path}[', {field_exprs(_PART_ORDER_FIELD)} - 1, ']') "
                                f"as {field_exprs(_JSON_PATH_FIELD)}"
                                if is_collection else 
                                f"'{json_path}' as {field_exprs(_JSON_PATH_FIELD)}"
                            )
                        ],
                        [_generate_json_eval(f, fields[f], 'CONTAINER') for f in fields_from_container_json],
                        field_exprs(fields_from_json_table, table_name='__PART_JSON_TABLE'),
                        use_comma=True
                    ),
                    f'FROM',
                    tab_each_line(
                        [f'{get_table_name(model_type)} as CONTAINER'],
                        _generate_json_table_for_part_of(json_path, is_collection, fields, '__PART_JSON_TABLE'),
                        use_comma=True
                    ),
                    f'WHERE',
                    tab_each_line(
                        f'{root_field} = %(__root_row_id)s'
                    ),
                ),
                ') AS T1',
                # group by should be applied after table was generated. 
                # if you apply on JSON_TABLE, sometime it cannot generate data properly.
                f'GROUP BY',
                tab_each_line(
                    field_exprs([_CONTAINER_ROW_ID_FIELD, _PART_ORDER_FIELD]),
                    use_comma=True
                )
            ])

            sqls.append(insert_sql)

        type_sqls[part_type] = tuple(sqls)

    return type_sqls


def get_sql_for_upserting_external_index(model_type:Type) -> Iterator[str]:
    is_part = is_derived_from(model_type, PartOfMixin)

    for field_name, (json_paths, field_type) in get_stored_fields_for_external_index(model_type).items():

        if json_paths[0] == '..':
            root_path = '$[*]'
            json_field = field_name
            items = [(['$'], field_name, field_type) ]
        else:
            root_path = '$'
            json_field = _JSON_FIELD
            items = [(list(json_paths), field_name, field_type) ]

        table_name = get_table_name(model_type, field_name)

        # delete previous items.
        yield join_line([
            f'DELETE FROM {table_name}',
            f'WHERE {field_exprs(_ROOT_ROW_ID_FIELD)} = %(__root_row_id)s'
        ])

        yield join_line(
            f'INSERT INTO {table_name}',
            f'(',
            tab_each_line(
                field_exprs([_ROOT_ROW_ID_FIELD, _ORG_ROW_ID_FIELD, field_name]),
                use_comma=True
            ),
            f')',
            f'SELECT',
            tab_each_line(
                field_exprs(_ROOT_ROW_ID_FIELD if is_part else _ROW_ID_FIELD, '__ORG') ,
                field_exprs(_ROW_ID_FIELD, '__ORG'),
                field_exprs(field_name, '__EXT_JSON_TABLE'),
                use_comma=True
            ),
            f'FROM',
            tab_each_line(
                f'{get_table_name(model_type)} AS __ORG',
                join_line(
                    'JSON_TABLE(',
                    tab_each_line(
                        field_exprs(json_field, '__ORG'),
                        _generate_nested_json_table(root_path, items),
                        use_comma=True
                    ),
                    ') AS __EXT_JSON_TABLE'
                ),
                use_comma=True
            ),
            f'WHERE',
            tab_each_line(
                f"""{field_exprs(_ROOT_ROW_ID_FIELD if is_part else _ROW_ID_FIELD, '__ORG')} = %(__root_row_id)s"""
            )
        )


def _generate_json_table_for_part_of(json_path: str,
                                     is_collection: bool, fields: StoredFieldDefinitions,
                                     part_json_table_name: str) -> str:
    items = [
        (
            [json_path + ('[*]' if is_collection else ''), *paths],
            field_name, field_type
        )
        for field_name, (paths, field_type) in fields.items()
        if paths[0] != '..'
    ]

    if not items:
        items = [(
            [json_path + ('[*]' if is_collection else ''), '$'], 
            '', None
        )]

    return join_line(
        'JSON_TABLE(',
        tab_each_line(
            f'CONTAINER.{field_exprs(_JSON_FIELD)}', 
            _generate_nested_json_table('$', items), 
            use_comma=True
        ),
        f') AS {part_json_table_name}'
    )


def _generate_json_eval(field_name:str, paths_and_type:Tuple[Tuple[str,...], Type], table_name:str) -> str:
    paths, field_type = paths_and_type

    assert  paths and paths[0] == '..'

    if len(paths) != 2:
        _logger.fatal(f'{field_name=}, {paths=}, {field_type=}. check paths have 2 element.')
        raise RuntimeError('paths should have 2 items for generating value from container.') 

    if is_list_or_tuple_of(field_type):
        return f"JSON_EXTRACT({field_exprs(_JSON_FIELD, table_name)}, '{paths[1]}') as {field_exprs(field_name)}"
    else:
        return f"JSON_VALUE({field_exprs(_JSON_FIELD, table_name)}, '{paths[1]}') as {field_exprs(field_name)}"
        

def _generate_select_field_of_json_table(target_fields:Tuple[str,...], 
                                         fields: StoredFieldDefinitions
                                         ) -> Iterable[str]:
    for field_name in target_fields:
        if field_name in fields:
            json_path, field_type = fields[field_name]

            if is_list_or_tuple_of(field_type) and json_path[0] != '..':
                yield f"JSON_ARRAYAGG({field_exprs(field_name)}) AS {field_exprs(field_name)}"
                continue 

        yield field_exprs(field_name)


def _generate_nested_json_table(first_path:str, 
                                items: Iterable[Tuple[List[str], str, Type]], depth: int = 0) -> str:
    nested_items: DefaultDict[str, List[Tuple[List[str], str, Type]]] = defaultdict(list)

    columns = []

    if depth == 1:
        columns.append(f'{field_exprs(_PART_ORDER_FIELD)} FOR ORDINALITY')

    for paths, field_name, field_type in items:
        if len(paths) == 1:
            if field_name:
                columns.append(f"{field_exprs(field_name)} {_get_field_db_type(field_type)} PATH '{paths[0]}'")
        else:
            nested_items[paths[0]].append((paths[1:], field_name, field_type))

    for path, items in nested_items.items():
        columns.append(join_line(_generate_nested_json_table(path, items, depth + 1)))

    return join_line(
        f"{'' if depth == 0 else 'NESTED PATH '}'{first_path}' COLUMNS (",
        tab_each_line(
            columns, 
            use_comma=True
        ),
        f")"
    )


def get_sql_for_deleting_parts(model_type:Type) -> Dict[Type, Tuple[str, ...]]:
    type_sqls : Dict[str, Tuple[str, str]] = {}
    part_types = get_part_types(model_type)

    is_root = not is_derived_from(model_type, PartOfMixin)
    sqls = []
    
    for part_type in part_types:
        part_fields = get_field_names_for(model_type, part_type)

        assert part_fields

        delete_sql = join_line([
            f'DELETE FROM {get_table_name(part_type, _PART_BASE_TABLE)}',
            f'WHERE {field_exprs(_ROOT_ROW_ID_FIELD)} in %(__root_row_ids)s'
        ])

        sqls.append(delete_sql)

        fields = get_stored_fields_for_part_of(part_type)

        type_sqls[part_type] = tuple(sqls)

    return type_sqls


def get_sql_for_deleting_external_index(model_type:Type) -> Iterator[str]:
    is_part = is_derived_from(model_type, PartOfMixin)

    for field_name, (json_paths, field_type) in get_stored_fields_for_external_index(model_type).items():
        table_name = get_table_name(model_type, field_name)

        # delete previous items.
        yield join_line([
            f'DELETE FROM {table_name}',
            f'WHERE {field_exprs(_ROOT_ROW_ID_FIELD)} in %(__root_row_ids)s'
        ])


# fields is the json key , it can contain '.' like product.name
def get_query_and_args_for_reading(type_:Type[PersistentModelT], fields:Tuple[str,...] | str, where:Where, 
                                   *,
                                   order_by: Tuple[str, ...] | str = tuple(), 
                                   offset : None | int = None, 
                                   limit : None | int = None,
                                   unwind: Tuple[str, ...] | str = tuple(),
                                   ns_types:Dict[str, Type[PersistentModelT]] | None = None,
                                   base_type:Optional[Type[PersistentModelT]] = None,
                                   for_count:bool = False,
                                   version:int = 0, 
                                   current:date | None = None,
                                   ):
    '''
        Get 'field' values of record which is all satified the where conditions.

        if the fields which has collection of item, the fields can be unwound.
        it means to duplicate the row after split array into each item.

        *join : will indicate the some model joined.
    '''
    fields = convert_tuple(fields)

    unwind = convert_tuple(unwind)
    order_by = convert_tuple(order_by)

    where = _fill_empty_fields_for_match(where, 
                                         get_stored_fields_for_full_text_search(type_))

    ns_types = dict(
        _build_namespace_types(
            type_, ns_types or {},
            _build_namespace_set(
                _merge_fields_and_where_fields(fields, where))
        )
    )

    return (
        _get_sql_for_reading(
            tuple(ns_types.items()), 
            fields, 
            tuple((f, o) for f, o, _ in where), 
            order_by, offset, limit, 
            unwind, 
            cast(Type, base_type), for_count, bool(current)), 
        _build_database_args(where) | {'VERSION':version, 'CURRENT_DATE':current}
    )

    # first, we make a group for each table.
    # name 
    # person.name  
    # person.age
    # 
    # {'':['name'] 'person': ['name', 'age']}


# check fields and where for requiring the join.
def _merge_fields_and_where_fields(fields:Tuple[str,...], where:Where) -> Tuple[str, ...]:
    return tuple(itertools.chain(fields, (w[0] for w in where)))


def _fill_empty_fields_for_match(where:Where, fields:Iterable[str]) -> Where:
    fields_expr = ','.join(fields)

    return tuple(
        (fields_expr, w[1], w[2]) if w[1] == 'match' and not w[0] else w
        for w in where
    )


@functools.lru_cache()
def _get_sql_for_reading(ns_types:Tuple[Tuple[str, Type]], 
                         fields: Tuple[str, ...], 
                         field_ops: FieldOp, 
                         order_by: Tuple[str, ...],
                         offset: int | None,
                         limit: int | None,
                         unwind: Tuple[str, ...],
                         base_type: Type[PersistentModelT] | None,
                         for_count: bool,
                         has_current_date) -> str:

    # we will build the core table which has _row_id and fields which
    # is referenced from where clause or unwind.
    # we will join the core tables for making a base table which
    # contains the row_id of each table

    # we expect that the where condition will be applied on the table
    # joined on core tables. (base table)
    # but, To apply the where condition on core table makes better performance.

    # We extract the where conditions which be applied on core table.
    # if the where condition does not have 'IS NULL' condition,
    # and apply where condition on core table and make base_type as None
    # for inner join.

    core_query_and_fields : Dict[str, Tuple[str, Tuple[str,...]]] = {}
    field_ops_list = list(field_ops)

    base_table_ns = _get_main_table_namespace(base_type, ns_types)

    join_keys = _find_join_keys(ns_types)

    for ns, ns_type in ns_types:
        field_ops, core_fields = _extract_fields_and_ops_for_core(
            field_ops_list, ns)

        core_fields += _extract_fields_for_join(join_keys, ns_type)
        core_fields += _extract_fields_for_order_by(order_by, ns)

        if field_ops:
            base_table_ns = None

        core_query_and_fields[ns] = _build_query_and_fields_for_core_table(
            ns, ns_type, core_fields,
            field_ops, _extract_fields(unwind, ns), has_current_date)

    field_ops = tuple(field_ops_list)

    if for_count:
        query_for_base, _ = _build_query_for_base_table(
            ns_types, core_query_and_fields, field_ops,
            tuple(), None, None,
            base_table_ns
        )

        return _count_row_query(query_for_base)
    else:
        query_for_base, base_fields = _build_query_for_base_table(
            ns_types, core_query_and_fields, field_ops,
            order_by, offset, limit,
            base_table_ns
        )

        return _get_populated_table_query_from_base(
            query_for_base, base_fields, fields, ns_types)


@functools.cache
def _split_namespace(field:str) -> Tuple[str, str]:
    if '.' in field:
        index = field.rindex('.') 
        return (field[:index], field[index+1:])
    
    return ('', field)


def _extract_fields_and_ops_for_core(
        field_ops:List[Tuple[str, str]], 
        ns: str) -> Tuple[Tuple[Tuple[str, str], ...], List[str]]:

    ns_field_ops = [fo for fo in field_ops if _split_namespace(fo[0])[0] == ns]

    fields = [_ROW_ID_FIELD]

    # update join fields
        # we will join base table with each type's table by _ROW_ID _FIELD.
    if any(fo[1].lower() == 'is null' for fo in ns_field_ops):
        fields.extend(_split_namespace(f)[1] for f, o in ns_field_ops)
        return tuple(), fields

    for fo in ns_field_ops:
        field_ops.remove(fo)

    return tuple((_split_namespace(f)[1], o) for f,o in ns_field_ops), fields 


def _extract_fields_for_order_by(order_by:Tuple[str], ns:str) -> List[str]:
    fields = []

    for f in order_by:
        f = f.lower().replace('desc', '').replace('asc', '').strip()

        field_ns, field = _split_namespace(f)

        if field_ns == ns:
            fields.append(field)

    return fields


def _extract_fields_for_join(
    join_keys:Dict[Tuple[Type, Type], Tuple[str, str]], 
    ns_type:Type) -> List[str]:
    fields = []

    for (tl, tr), (kl, kr) in join_keys.items():
        if tl is ns_type:
            found = kl
        else:
            found = None

        if tr is ns_type:
            found = kr

        if found and found not in fields:
            fields.append(found)

    return fields


def _extract_fields(items:Iterable[str], ns:str) -> Tuple[str,...]:
    if ns == '':
        return tuple(item for item in items if '.' not in item)
    else:
        removed = ns + '.'
        started = len(removed)

        return tuple(item[started:] for item in items 
            if item.startswith(removed) and '.' not in item[started:])


def get_query_and_args_for_deleting(type_:Type, where:Where):
    # TODO delete parts and externals.
    query_args = _build_database_args(where)

    return _get_sql_for_deleting(type_, tuple((f, o) for f, o, _ in where)), query_args


@functools.lru_cache
def _get_sql_for_deleting(type_:Type, field_and_value:FieldOp):
    table_name = get_table_name(type_)
    return (f"DELETE FROM {table_name} {_build_where(field_and_value)} "
            f"RETURNING {_ROW_ID_FIELD}, 'DELETE' as op, '{table_name}' as table_name")


def _build_database_args(where:Where) -> Dict[str, Any]:
    return {_get_parameter_variable_for_multiple_fields(field):value for field, _, value in where}


def _build_where(field_and_ops:FieldOp | Tuple[Tuple[str, str, str]], ns:str = '') -> str:
    if field_and_ops:
        return join_line(
            'WHERE',
            tab_each_line(
                '\nAND '.join(_build_where_op(item, ns) for item in field_and_ops)
            )
        )

    return ''


def _build_limit_and_offset(limit:int| None, offset:int|None) -> str:
    query = f'LIMIT {limit}' if limit else ''
    if query:
        query += ' ' 
    query +=f'OFFSET {offset}' if offset else ''

    return query


def _build_order_by(order_by:Tuple[str,...]) -> str:
    assert order_by
    processed = [
        ' '.join(field_exprs(item) if index == 0 else item for index, item in enumerate(line.split(' '))) 
        for line in order_by 
    ]

    return join_line(
        'ORDER BY',
        tab_each_line(
            processed, use_comma=True
        )
    )


def _build_where_op(fields_op:Tuple[str, str] | Tuple[str, str, str], ns:str = '') -> str:
    ns  = ns + '.' if ns else ''

    field = fields_op[0]
    op = fields_op[1]
    variable = _normalize_database_object_name(ns + (fields_op[2] if len(fields_op) == 3 else fields_op[0]))

    assert op != 'match'

    if op == '':
        return field_exprs(field)
    if op == 'is null':
        return f'{field_exprs(field)} {op}'
    #if op == 'match':
    #    return _build_match(fields_op[0], variable, variable)
    else:
        return f'{field_exprs(field)} {op} %({variable})s'


def _build_match(fields:str, variable:str, table_name:str = ''):
    variable = _get_parameter_variable_for_multiple_fields(variable)
    field_items = field_exprs([f for f in fields.split(',')], table_name)

    return (f'MATCH ({join_line(field_items, new_line=False, use_comma=True)}) '
            f'AGAINST (%({variable})s IN BOOLEAN MODE)')


def _get_parameter_variable_for_multiple_fields(fields:str):
    variable = _normalize_database_object_name(fields)
    return variable


def _build_query_and_fields_for_core_table(
        ns:str, 
        target_type: Type[PersistentModelT],
        fields: List[str],
        field_ops: Tuple[Tuple[str, str], ...],
        unwind: Tuple[str, ...],
        has_current_date: bool) -> Tuple[str, Tuple[str, ...]]:
    # in core table, following item will be handled.
    # 1. unwind
    # 2. where
    # 3. match op
    # 4. fields which is looked up from base table by field_ops.

    matches = []
    prefix_fields : DefaultDict[str, Dict[str, None]] = defaultdict(dict)

    prefix_fields['__ORG'][_ROW_ID_FIELD] = None

    for f in itertools.chain(fields, unwind):
        prefix_fields[_get_alias_for_unwind(f, unwind)][f] = None

    for f, op in field_ops:
        if op == 'match':
            matches.append(_build_match(f, f, '__ORG'))
        else:
            prefix_fields[_get_alias_for_unwind(f, unwind)][f] = None

    field_op_var = tuple(
        (field_exprs(f, _get_alias_for_unwind(f, unwind)), o, f)
        for f, o in field_ops if o != 'match'
    )

<<<<<<< HEAD
    origin = _alias_table_or_query(get_table_name(target_type), '__ORG')

    if _is_dated_type(target_type) and has_current_date:
        field_op_var = field_op_var + (
            (field_exprs(_APPLIED_START_FIELD, '__ORG'), '<=', 'CURRENT_DATE'),
            (field_exprs(_APPLIED_END_FIELD, '__ORG'), '>', 'CURRENT_DATE')
        )

        id_fields = [
            f for f in get_identifying_fields(target_type) 
            if f != _APPLIED_AT_FIELD
        ]

        if _is_version_type(get_root_container_type(target_type) or target_type):
            org_field_op_var: Tuple[Tuple[str, str, str],...] = (
                (field_exprs(_VALID_START_FIELD), '<=', 'version'),
                (field_exprs(_VALID_END_FIELD), '>', 'version'),
            )
        else:
            org_field_op_var: Tuple[Tuple[str, str, str],...]= tuple()
 
        origin = _alias_table_or_query(join_line(
            "SELECT",
            tab_each_line(
                field_exprs(
                    ['*'],
                ),
                [
                    f"{field_exprs(_APPLIED_AT_FIELD)} as {field_exprs(_APPLIED_START_FIELD)}"
                ],
                [
                    f"IFNULL(LEAD({field_exprs(_APPLIED_AT_FIELD)}) over "
                    f"(PARTITION BY {join_line(field_exprs(id_fields), new_line=False)} "
                    f"ORDER BY {field_exprs(_APPLIED_AT_FIELD)}), '9999-12-31')"
                    f" as {field_exprs(_APPLIED_END_FIELD)}"
                ],
                use_comma=True
            ),
            "FROM",
            get_table_name(target_type),
            _build_where(org_field_op_var, ns)
        ), '__ORG')
    elif _is_version_type(get_root_container_type(target_type) or target_type):
=======
    if _is_version_type(get_root_container_type(target_type) or target_type):
>>>>>>> 4a625bc9
        field_op_var = field_op_var + (
            (field_exprs(_VALID_START_FIELD, '__ORG'), '<=', 'version'),
            (field_exprs(_VALID_END_FIELD, '__ORG'), '>', 'version')
        )

<<<<<<< HEAD
=======
    org_table = _alias_table(get_table_name(target_type), '__ORG')

    if _is_dated_type(target_type) and has_current_date:
        field_op_var = field_op_var + (
            (field_exprs(_APPLIED_AT_FIELD), "<=", 'CURRENT_DATE'),
        )

        id_fields = [
            f for f in get_identifying_fields(target_type) 
            if f != _APPLIED_AT_FIELD
        ]

        # join with max(applied_at) where applied_at <= current_date
        org_table = join_line(
            org_table,
            ' JOIN ',
            tab_each_line(
                _alias_table(
                    join_line(
                        "SELECT",
                        tab_each_line(
                            field_exprs(id_fields),
                            f'MAX({field_exprs(_APPLIED_AT_FIELD)}) as MAX_{_APPLIED_AT_FIELD}',
                            use_comma=True
                        ),
                        "FROM",
                        tab_each_line(
                            _alias_table(get_table_name(target_type), '__ORG')
                        ),
                        _build_where(field_op_var, ns),
                        "GROUP BY",
                        tab_each_line(
                            field_exprs(id_fields),
                            use_comma=True
                        )
                    ),
                    '__ORG_DATED'
                )
            ),
            ' ON ',
            tab_each_line(
                '\n AND '.join(
                    itertools.chain(
                        [f'{field_exprs(field, "__ORG")} = {field_exprs(field, "__ORG_DATED")}' 
                        for field in id_fields],
                        [f'{field_exprs(_APPLIED_AT_FIELD, "__ORG")} = {field_exprs(f"MAX_{_APPLIED_AT_FIELD}", "__ORG_DATED")}']
                    )
                )
            )
        )

        field_op_var = tuple()
>>>>>>> 4a625bc9

    field_list = [] 

    for prefix, sub_fields in prefix_fields.items():
        field_list.extend(as_field_expr(f, prefix, ns) for f in sub_fields)

    if matches:
        field_list.append(
            ' + '.join(matches) + f" as {field_exprs(_add_namespace(_RELEVANCE_FIELD, ns))}"
        )
        prefix_fields['__ORG'][_RELEVANCE_FIELD] = None

    source = '\nLEFT JOIN '.join(
        itertools.chain(
<<<<<<< HEAD
            [ origin ],
=======
            [ org_table ],
>>>>>>> 4a625bc9
            [
                _alias_table_or_query(get_table_name(target_type, f), _get_alias_for_unwind(f, unwind)) 
                + f' ON {field_exprs(_ROW_ID_FIELD, "__ORG")} = '
                + f'{field_exprs(_ORG_ROW_ID_FIELD, _get_alias_for_unwind(f, unwind))}'
                for f in unwind
            ]
        )
    )

    return join_line(
        f"SELECT",
        tab_each_line(
            field_list,
            use_comma=True
        ),
        f"FROM",
        tab_each_line(
            source
        ),
        _build_where(field_op_var, ns)
    ), tuple(_add_namespace(f, ns) for f in itertools.chain(*prefix_fields.values()))


def _get_alias_for_unwind(f:str, unwind:Tuple[str], other:str = '__ORG') -> str:
    if f in unwind:
        f = _normalize_database_object_name(f)
        return f'__UNWIND_{f}'
    else:
        return other


def _build_query_for_base_table(ns_types: Tuple[Tuple[str, PersistentModelT],...],
                                core_table_queries: Dict[str, Tuple[str, Tuple[str,...]]],
                                field_ops: Tuple[Tuple[str, str]],
                                order_by: Tuple[str, ...],
                                offset: int | None,
                                limit: int | None,
                                base_table_ns: str | None):

    joined, fields = _build_join_for_ns(ns_types, core_table_queries, base_table_ns) 

    nested_where : Tuple[Tuple[str, str]] = tuple()

    if _RELEVANCE_FIELD in tuple(_split_namespace(f)[1] for f in fields):
        nested_where = ((_RELEVANCE_FIELD, ''), )
        order_by += order_by + (f"{_RELEVANCE_FIELD} DESC" ,)

    if order_by or nested_where:
        return join_line(
            'SELECT',
            tab_each_line(
                field_exprs(fields),
                use_comma=True
            ),
            'FROM',
            _alias_table_or_query(
                join_line(
                    'SELECT',
                    tab_each_line(
                        field_exprs(_merge_relevance_fields(fields)),
                        use_comma=True
                    ),
                    'FROM',
                    tab_each_line(
                        joined
                    )
                ), "FOR_ORDERING"
            ),
            _build_where(tuple(itertools.chain(field_ops, nested_where))),
            _build_order_by(order_by),
            _build_limit_and_offset(limit or _BIG_INT_MAX, offset)
        ), fields

    return join_line(
        'SELECT',
        tab_each_line(
            field_exprs(_merge_relevance_fields(fields)),
            use_comma=True
        ),
        'FROM',
        tab_each_line(
            joined
        ),
        _build_where(field_ops),
        _build_limit_and_offset(limit, offset)
    ), fields


def _merge_relevance_fields(fields:Iterable[str]) -> List[str]:
    merged = []
    relevance_fields = []

    for f in fields:
        _, field = _split_namespace(f)

        if field == _RELEVANCE_FIELD:
            relevance_fields.append(f)
        else:
            merged.append(f)

    if relevance_fields:
        merged.append(
            ' + '.join(field_exprs(relevance_fields)) + f' AS {field_exprs(_RELEVANCE_FIELD)}'
        )

    return merged


def _build_join_for_ns(ns_types: Tuple[Tuple[str, PersistentModelT],...], 
                       core_table_queries: Dict[str, Tuple[str, Tuple[str,...]]],
                       main_table_ns: str | None) -> Tuple[str, List[str]]:
    join_dict = dict(ns_types)
    join_keys = _find_join_keys(ns_types)

    joined_queries = []
    total_fields = []

    join_scope = ''
    prev_ns = None

    for current_ns in sorted(core_table_queries):
        query, fields = core_table_queries[current_ns]
        current_type = join_dict[current_ns]

        total_fields.extend(fields)

        if current_ns == main_table_ns:
            join_scope = 'RIGHT '
        elif prev_ns is not None and prev_ns == main_table_ns:
            join_scope = 'LEFT '

        if current_ns:
            base_ns, _ = _split_namespace(current_ns)
            base_type = join_dict[base_ns]

            keys = join_keys[(base_type, current_type)]

            left_key = _add_namespace(keys[0], base_ns)
            right_key = _add_namespace(keys[1], current_ns)
            joined_queries.append(f'{join_scope}JOIN {_alias_table_or_query(query, f"__{current_ns.upper()}")}'
                f' ON {field_exprs(left_key)} = {field_exprs(right_key)}')
        else:
<<<<<<< HEAD
            joined_queries.append(_alias_table_or_query(query, '_BASE_CORE'))
=======
            joined_queries.append(_alias_table(query, '_BASE_CORE'))
>>>>>>> 4a625bc9

        prev_ns = current_ns

    return join_line(joined_queries), total_fields


def _count_row_query(query:str) -> str:
    return join_line(
        'SELECT',
        '  COUNT(*) AS COUNT',
        'FROM',
        _alias_table_or_query(query, 'FOR_COUNT')
    )
    

def _get_main_table_namespace(base_type:Type, ns_types:Tuple[Tuple[str, Type]]) -> str | None:
    for prefix, type_ in ns_types:
        if type_ == base_type:
            return prefix

    return None 


def _build_namespace_set(fields:Iterable[str]) -> Set[str]:
    field_tree = defaultdict(list)

    for f in fields:
        ns, field = _split_namespace(f)
        field_tree[ns].append(field)

    return set(field_tree)


def _add_namespace(field:str, ns:str) -> str:
    if ns:
        return f'{ns}.{field}'

    return field


def _build_namespace_types(base_type:Type, join:Dict[str, Type], 
                           namespaces: Set[str]) -> Iterator[Tuple[str, Type]]:
    yield ('', base_type)

    yield from _build_join_from_refs(base_type, '', namespaces)

    for field_name, field_type in join.items():
        if any(field_name in ns for ns in namespaces):
            yield field_name, field_type
            yield from _build_join_from_refs(field_type, field_name + '.', namespaces)


def _build_join_from_refs(current_type:Type, current_ns:str, 
                          namespaces: Set[str]) -> Iterator[Tuple[str, Type]]:
    refs = get_stored_fields_for(current_type, ReferenceMixin)

    for field_name, (_, field_type) in refs.items():
        if any(field_name in ns for ns in namespaces):
            generic_type = get_base_generic_alias_of(field_type, ReferenceMixin)

            ref_type = get_args(generic_type)[0]

            yield current_ns + field_name, ref_type

            yield from _build_join_from_refs(ref_type, current_ns + field_name + '.', namespaces)


def _find_join_keys(join:Tuple[Tuple[str, Type],...]
                    ) -> Dict[Tuple[Type, Type], Tuple[str, str]]:
    keys : Dict[Tuple[Type, Type], Tuple[str, str]] = {}

    targets = dict(join)

    for ns, joined_type in join:
        if not ns:
            continue

        ref_ns, _ = _split_namespace(ns)

        base_type = targets[ref_ns]
        fields = _find_join_key(base_type, joined_type) or _find_join_key(joined_type, base_type, True)

        if fields is None:
            _logger.fatal(
                f'{base_type=}, {joined_type=} does not have reference.\n'
                f'{get_stored_fields(base_type)=} {get_stored_fields(joined_type)=}')
            raise RuntimeError(f'{base_type} or {joined_type} does not have reference which links both.')

        keys[(base_type, joined_type)] = (fields[0], fields[1])

    return keys


def _find_join_key(base_type:Type, target_type:Type, reversed:bool = False) -> Tuple[str, str] | None:
    refs = get_stored_fields_for(base_type, ReferenceMixin)

    for field_name, (_, field_type) in refs.items():
        generic_type = get_base_generic_alias_of(field_type, ReferenceMixin)

        if get_args(generic_type)[0] == target_type:
            target_field = field_type._target_field

            if reversed:
                return (target_field,  field_name)
            else:
                return (field_name, target_field)

    return None


def _get_table_name_of(ns:str) -> str:
    if ns:
        ns = _normalize_database_object_name(ns)
        return f'_{ns}'
    else:
        return f'_MAIN'


_BASE_TABLE_NAME = '_BASE'

def _get_populated_table_query_from_base(query_for_base:str, 
                                         base_fields: List[str],
                                         target_fields: Tuple[str, ...],
                                         ns_types: Tuple[Tuple[str, Type[PersistentModelT]]]):

    joined_tables = [
        _alias_table_or_query(query_for_base, _BASE_TABLE_NAME)
    ]

    scope_fields = {}

    fields = [f for f in target_fields if f not in base_fields]

    for ns, ns_type in ns_types:
        ns_fields = _extract_fields(fields, ns)

        if not ns_fields:
            continue

        ns_table_name = _get_table_name_of(ns)

        if ns_fields:
            scope_fields[ns] = ns_fields
            joined_tables.append(
                f'JOIN {_alias_table_or_query(get_table_name(ns_type), ns_table_name)} ON '
                f'{field_exprs(_add_namespace(_ROW_ID_FIELD, ns), _BASE_TABLE_NAME)} = '
                f'{field_exprs(_ROW_ID_FIELD, ns_table_name)}')

    return join_line(
        "SELECT",
        tab_each_line(
            field_exprs([f for f in base_fields if f in target_fields], _BASE_TABLE_NAME),
            *(
                tuple(as_field_expr(f, _get_table_name_of(ns), ns) for f in ns_fields) 
                for ns, ns_fields in scope_fields.items()
            ),
            use_comma=True
        ),
        "FROM", 
        tab_each_line(
            joined_tables
        )
    )


def _normalize_database_object_name(value:str) -> str:
    return value.replace('.', '_').replace(',', '_').replace(' ', '').upper()


def _is_version_type(type_:Type) -> bool:
    return is_derived_from(type_, VersionMixin)

def _is_dated_type(type_:Type) -> bool:
    return is_derived_from(type_, DatedMixin)<|MERGE_RESOLUTION|>--- conflicted
+++ resolved
@@ -44,11 +44,8 @@
 
 # json필드 임으로 _를 사용하지 않는다.
 _APPLIED_AT_FIELD = 'applied_at'
-<<<<<<< HEAD
 _APPLIED_START_FIELD = '__applied_start'
 _APPLIED_END_FIELD = '__applied_end'
-=======
->>>>>>> 4a625bc9
 
 _AUDIT_VERSION_FIELD = 'version'
 
@@ -302,10 +299,7 @@
                 raise RuntimeError('identifying fields need for VersionMixin type.')
 
         if _is_dated_type(type_): 
-<<<<<<< HEAD
             # check dated type has id fields except applied_at
-=======
->>>>>>> 4a625bc9
             id_fields = [f for f in get_identifying_fields(type_) if f != _APPLIED_AT_FIELD]
 
             if not id_fields:
@@ -1477,7 +1471,6 @@
         for f, o in field_ops if o != 'match'
     )
 
-<<<<<<< HEAD
     origin = _alias_table_or_query(get_table_name(target_type), '__ORG')
 
     if _is_dated_type(target_type) and has_current_date:
@@ -1521,70 +1514,11 @@
             _build_where(org_field_op_var, ns)
         ), '__ORG')
     elif _is_version_type(get_root_container_type(target_type) or target_type):
-=======
-    if _is_version_type(get_root_container_type(target_type) or target_type):
->>>>>>> 4a625bc9
         field_op_var = field_op_var + (
             (field_exprs(_VALID_START_FIELD, '__ORG'), '<=', 'version'),
             (field_exprs(_VALID_END_FIELD, '__ORG'), '>', 'version')
         )
 
-<<<<<<< HEAD
-=======
-    org_table = _alias_table(get_table_name(target_type), '__ORG')
-
-    if _is_dated_type(target_type) and has_current_date:
-        field_op_var = field_op_var + (
-            (field_exprs(_APPLIED_AT_FIELD), "<=", 'CURRENT_DATE'),
-        )
-
-        id_fields = [
-            f for f in get_identifying_fields(target_type) 
-            if f != _APPLIED_AT_FIELD
-        ]
-
-        # join with max(applied_at) where applied_at <= current_date
-        org_table = join_line(
-            org_table,
-            ' JOIN ',
-            tab_each_line(
-                _alias_table(
-                    join_line(
-                        "SELECT",
-                        tab_each_line(
-                            field_exprs(id_fields),
-                            f'MAX({field_exprs(_APPLIED_AT_FIELD)}) as MAX_{_APPLIED_AT_FIELD}',
-                            use_comma=True
-                        ),
-                        "FROM",
-                        tab_each_line(
-                            _alias_table(get_table_name(target_type), '__ORG')
-                        ),
-                        _build_where(field_op_var, ns),
-                        "GROUP BY",
-                        tab_each_line(
-                            field_exprs(id_fields),
-                            use_comma=True
-                        )
-                    ),
-                    '__ORG_DATED'
-                )
-            ),
-            ' ON ',
-            tab_each_line(
-                '\n AND '.join(
-                    itertools.chain(
-                        [f'{field_exprs(field, "__ORG")} = {field_exprs(field, "__ORG_DATED")}' 
-                        for field in id_fields],
-                        [f'{field_exprs(_APPLIED_AT_FIELD, "__ORG")} = {field_exprs(f"MAX_{_APPLIED_AT_FIELD}", "__ORG_DATED")}']
-                    )
-                )
-            )
-        )
-
-        field_op_var = tuple()
->>>>>>> 4a625bc9
-
     field_list = [] 
 
     for prefix, sub_fields in prefix_fields.items():
@@ -1598,11 +1532,7 @@
 
     source = '\nLEFT JOIN '.join(
         itertools.chain(
-<<<<<<< HEAD
             [ origin ],
-=======
-            [ org_table ],
->>>>>>> 4a625bc9
             [
                 _alias_table_or_query(get_table_name(target_type, f), _get_alias_for_unwind(f, unwind)) 
                 + f' ON {field_exprs(_ROW_ID_FIELD, "__ORG")} = '
@@ -1745,11 +1675,7 @@
             joined_queries.append(f'{join_scope}JOIN {_alias_table_or_query(query, f"__{current_ns.upper()}")}'
                 f' ON {field_exprs(left_key)} = {field_exprs(right_key)}')
         else:
-<<<<<<< HEAD
             joined_queries.append(_alias_table_or_query(query, '_BASE_CORE'))
-=======
-            joined_queries.append(_alias_table(query, '_BASE_CORE'))
->>>>>>> 4a625bc9
 
         prev_ns = current_ns
 
